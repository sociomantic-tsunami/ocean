--- conflicted
+++ resolved
@@ -6,13 +6,6 @@
 
 services: docker
 
-<<<<<<< HEAD
-install: ci/travis-install.sh
-
-script: ci/travis-script.sh
-
-after_success: ci/travis-after-success.sh
-=======
 env:
     - DC=dmd1 DIST=trusty F=production
     - DC=dmd1 DIST=trusty F=devel
@@ -26,4 +19,5 @@
 install: ci/travis-install.sh
 
 script: ci/travis-script.sh
->>>>>>> b12d83fe
+
+after_success: ci/travis-after-success.sh