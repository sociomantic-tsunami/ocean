# We will use docker to set up out environment, so don't use any particular
# language in Travis itself
language: generic

# Enable docker
sudo: required
services:
    - docker

# Disable automatic submodule fetching (it's done recursively)
git:
    submodules: false

# Do a shallow submodule fetch
before_install: git submodule update --init

env:
    global:
        # Make sure beaver is in the PATH
        - PATH="$(git config -f .gitmodules submodule.beaver.path)/bin:$PATH"
    matrix:
        - DMD=1.081.1 DIST=xenial F=production
        - DMD=1.081.1 DIST=xenial F=devel
        - DMD=1.081.1 DIST=xenial F=production DFLAGS=-release
        - DMD=2.070.2.s12 DIST=xenial F=production
        - DMD=2.070.2.s12 DIST=xenial F=devel
        - DMD=2.071.2.s1 DIST=xenial F=production
        - DMD=2.071.2.s1 DIST=xenial F=devel

# Don't build tags already converted to D2
if: NOT tag =~ \+d2$

install: beaver dlang install

<<<<<<< HEAD
script: BEAVER_DOCKER_VARS="F AFTER_SCRIPT DFLAGS" beaver dlang make
=======
script: beaver dlang make

after_success: beaver dlang codecov
>>>>>>> a93e70bd

jobs:
    include:
        - stage: D2 Release
          # We need to include the exclusion of D2 tags because this "if"
          # replaces the global one
          if: tag IS present AND NOT tag =~ \+d2$
          # env: is inherited from the first matrix row, for converting code to
          # D2 it doesn't matter what compiler version or F we use, it only
          # matters that we have a DIST and DMD variables defined, so we just
          # use whatever the first row have.
          # before_install: and install: are also inherited and we don't need
          # to override them.
          script: beaver dlang d2-release
          # Overridden to NOP, otherwise is inherited
          after_success: true<|MERGE_RESOLUTION|>--- conflicted
+++ resolved
@@ -32,13 +32,9 @@
 
 install: beaver dlang install
 
-<<<<<<< HEAD
-script: BEAVER_DOCKER_VARS="F AFTER_SCRIPT DFLAGS" beaver dlang make
-=======
 script: beaver dlang make
 
 after_success: beaver dlang codecov
->>>>>>> a93e70bd
 
 jobs:
     include:
