/*******************************************************************************

        Copyright:
            Copyright (c) 2004 Kris Bell.
            Some parts copyright (c) 2009-2016 Sociomantic Labs GmbH.
            All rights reserved.

        License:
            Tango Dual License: 3-Clause BSD License / Academic Free License v3.0.
            See LICENSE_TANGO.txt for details.

        Version: Initial release: April 2004

        Authors: Kris Bell

*******************************************************************************/

module ocean.net.Uri;

import ocean.transition;

public  import ocean.net.model.UriView;

//public alias Uri UriView;

import ocean.core.Exception;

import  Integer = ocean.text.convert.Integer_tango;

import ocean.stdc.string : memchr;

<<<<<<< HEAD
version(UnitTest) import ocean.core.Test;
=======
version ( UnitTest )
{
    import ocean.core.Test;
}

>>>>>>> e0aa24ac

/*******************************************************************************

        Implements an RFC 2396 compliant URI specification. See
        <A HREF="http://ftp.ics.uci.edu/pub/ietf/uri/rfc2396.txt">this page</A>
        for more information.

        The implementation fails the spec on two counts: it doesn't insist
        on a scheme being present in the Uri, and it doesn't implement the
        "Relative References" support noted in section 5.2. The latter can
        be found in ocean.util.PathUtil instead.

        Note that IRI support can be implied by assuming each of userinfo,
        path, query, and fragment are UTF-8 encoded
        (see <A HREF="http://www.w3.org/2001/Talks/0912-IUC-IRI/paper.html">
        this page</A> for further details).

*******************************************************************************/

class Uri : UriView
{
        // simplistic string appender
        private alias size_t delegate(Const!(void)[]) Consumer;

        /// old method names
        public alias port        getPort;
        public alias defaultPort getDefaultPort;
        public alias host        getHost;
        public alias validPort   getValidPort;
        public alias userinfo    getUserInfo;
        public alias path        getPath;
        public alias query       getQuery;
        public alias fragment    getFragment;
        public alias port        setPort;
        public alias host        setHost;
        public alias userinfo    setUserInfo;
        public alias query       setQuery;
        public alias path        setPath;
        public alias fragment    setFragment;

        public enum {InvalidPort = -1}

        private int             port_;
        private cstring         host_,
                                path_,
                                query_,
                                scheme_,
                                userinfo_,
                                fragment_;
        private HeapSlice       decoded;

        private static ubyte[]    map;

        private static short[istring] genericSchemes;

        private const istring hexDigits = "0123456789abcdef";

        private static Const!(SchemePort[]) schemePorts =
                [
                {"coffee",      80},
                {"file",        InvalidPort},
                {"ftp",         21},
                {"gopher",      70},
                {"hnews",       80},
                {"http",        80},
                {"http-ng",     80},
                {"https",       443},
                {"imap",        143},
                {"irc",         194},
                {"ldap",        389},
                {"news",        119},
                {"nfs",         2049},
                {"nntp",        119},
                {"pop",         110},
                {"rwhois",      4321},
                {"shttp",       80},
                {"smtp",        25},
                {"snews",       563},
                {"telnet",      23},
                {"wais",        210},
                {"whois",       43},
                {"whois++",     43},
                ];

        public enum
        {
                ExcScheme       = 0x01,
                ExcAuthority    = 0x02,
                ExcPath         = 0x04,
                IncUser         = 0x08,         // encode spec for User
                IncPath         = 0x10,         // encode spec for Path
                IncQuery        = 0x20,         // encode spec for Query
                IncQueryAll     = 0x40,
                IncScheme       = 0x80,         // encode spec for Scheme
                IncGeneric      = IncScheme |
                                  IncUser   |
                                  IncPath   |
                                  IncQuery  |
                                  IncQueryAll
        }

        // scheme and port pairs
        private struct SchemePort
        {
                cstring  name;
                short    port;
        }

        /***********************************************************************

                Initialize the Uri character maps and so on

        ***********************************************************************/

        static this ()
        {
                // Map known generic schemes to their default port. Specify
                // InvalidPort for those schemes that don't use ports. Note
                // that a port value of zero is not supported ...
                foreach (SchemePort sp; schemePorts)
                         genericSchemes[sp.name] = sp.port;
                genericSchemes.rehash;

                map = new ubyte[256];

                // load the character map with valid symbols
                for (int i='a'; i <= 'z'; ++i)
                     map[i] = IncGeneric;

                for (int i='A'; i <= 'Z'; ++i)
                     map[i] = IncGeneric;

                for (int i='0'; i<='9'; ++i)
                     map[i] = IncGeneric;

                // exclude these from parsing elements
                map[':'] |= ExcScheme;
                map['/'] |= ExcScheme | ExcAuthority;
                map['?'] |= ExcScheme | ExcAuthority | ExcPath;
                map['#'] |= ExcScheme | ExcAuthority | ExcPath;

                // include these as common (unreserved) symbols
                map['-'] |= IncUser | IncQuery | IncQueryAll | IncPath;
                map['_'] |= IncUser | IncQuery | IncQueryAll | IncPath;
                map['.'] |= IncUser | IncQuery | IncQueryAll | IncPath;
                map['!'] |= IncUser | IncQuery | IncQueryAll | IncPath;
                map['~'] |= IncUser | IncQuery | IncQueryAll | IncPath;
                map['*'] |= IncUser | IncQuery | IncQueryAll | IncPath;
                map['\''] |= IncUser | IncQuery | IncQueryAll | IncPath;
                map['('] |= IncUser | IncQuery | IncQueryAll | IncPath;
                map[')'] |= IncUser | IncQuery | IncQueryAll | IncPath;

                // include these as scheme symbols
                map['+'] |= IncScheme;
                map['-'] |= IncScheme;
                map['.'] |= IncScheme;

                // include these as userinfo symbols
                map[';'] |= IncUser;
                map[':'] |= IncUser;
                map['&'] |= IncUser;
                map['='] |= IncUser;
                map['+'] |= IncUser;
                map['$'] |= IncUser;
                map[','] |= IncUser;

                // include these as path symbols
                map['/'] |= IncPath;
                map[';'] |= IncPath;
                map[':'] |= IncPath;
                map['@'] |= IncPath;
                map['&'] |= IncPath;
                map['='] |= IncPath;
                map['+'] |= IncPath;
                map['$'] |= IncPath;
                map[','] |= IncPath;

                // include these as query symbols
                map[';'] |= IncQuery | IncQueryAll;
                map['/'] |= IncQuery | IncQueryAll;
                map[':'] |= IncQuery | IncQueryAll;
                map['@'] |= IncQuery | IncQueryAll;
                map['='] |= IncQuery | IncQueryAll;
                map['$'] |= IncQuery | IncQueryAll;
                map[','] |= IncQuery | IncQueryAll;

                // '%' are permitted inside queries when constructing output
                map['%'] |= IncQueryAll;
                map['?'] |= IncQueryAll;
                map['&'] |= IncQueryAll;
        }

        /***********************************************************************

                Create an empty Uri

                Params:
                    initial_buffer_size = the initial amount of memory to
                        allocate to hold the URI-decoded URI. Will be extended
                        if necessary.

        ***********************************************************************/

        this ( uint initial_buffer_size = 512 )
        {
                port_ = InvalidPort;
                decoded.expand (initial_buffer_size);
        }

        /***********************************************************************

                Construct a Uri from the provided character string

        ***********************************************************************/

        this (cstring uri)
        {
                this ();
                parse (uri);
        }

        /***********************************************************************

                Construct a Uri from the given components. The query is
                optional.

        ***********************************************************************/

        this (cstring scheme, cstring host, cstring path, cstring query = null)
        {
                this ();

                this.scheme_ = scheme;
                this.query_ = query;
                this.host_ = host;
                this.path_ = path;
        }

        /***********************************************************************

                Clone another Uri. This can be used to make a mutable Uri
                from an immutable UriView.

        ***********************************************************************/

        this (UriView other)
        {
                with (other)
                     {
                     this (scheme, getHost, getPath, getQuery);
                     this.userinfo_ = getUserInfo;
                     this.fragment_ = getFragment;
                     this.port_ = getPort;
                     }
        }

        /***********************************************************************

                Return the default port for the given scheme. InvalidPort
                is returned if the scheme is unknown, or does not accept
                a port.

        ***********************************************************************/

        final override int defaultPort (cstring scheme)
        {
                short* port = scheme in genericSchemes;
                if (port is null)
                    return InvalidPort;
                return *port;
        }

        /***********************************************************************

                Return the parsed scheme, or null if the scheme was not
                specified. Automatically normalizes scheme (converts to lower
                case)

                Params:
                    buffer = buffer to store normalized scheme if it
                        wasn't lower case already

        ***********************************************************************/

        final override cstring getNormalizedScheme (ref mstring buffer)
        {
                foreach (c; scheme_)
                {
                    if (c >= 'A' && c <= 'Z')
                    {
                        buffer.length = scheme_.length;
                        buffer[] = scheme_[];
                        return toLower(buffer);
                    }
                }
                return scheme_;
        }

        /***********************************************************************

                Return the parsed scheme, or null if the scheme was not
                specified

        ***********************************************************************/

        final override cstring scheme ()
        {
                return scheme_;
        }

        /***********************************************************************

                Return the parsed host, or null if the host was not
                specified

        ***********************************************************************/

        final override cstring host()
        {
                return host_;
        }

        /***********************************************************************

                Return the parsed port number, or InvalidPort if the port
                was not provided.

        ***********************************************************************/

        final override int port()
        {
                return port_;
        }

        /***********************************************************************

                Return a valid port number by performing a lookup on the
                known schemes if the port was not explicitly specified.

        ***********************************************************************/

        final override int validPort()
        {
                if (port_ is InvalidPort)
                    return defaultPort (scheme_);
                return port_;
        }

        /***********************************************************************

                Return the parsed userinfo, or null if userinfo was not
                provided.

        ***********************************************************************/

        final override cstring userinfo()
        {
                return userinfo_;
        }

        /***********************************************************************

                Return the parsed path, or null if the path was not
                provided.

        ***********************************************************************/

        final override cstring path()
        {
                return path_;
        }

        /***********************************************************************

                Return the parsed query, or null if a query was not
                provided.

        ***********************************************************************/

        final override cstring query()
        {
                return query_;
        }

        /***********************************************************************

                Return the parsed fragment, or null if a fragment was not
                provided.

        ***********************************************************************/

        final override cstring fragment()
        {
                return fragment_;
        }

        /***********************************************************************

                Return whether or not the Uri scheme is considered generic.

        ***********************************************************************/

        final override bool isGeneric ()
        {
                return (scheme_ in genericSchemes) !is null;
        }

        /***********************************************************************

                Emit the content of this Uri via the provided Consumer. The
                output is constructed per RFC 2396.

        ***********************************************************************/

        final size_t produce (Consumer consume)
        {
                size_t ret;

                if (scheme_.length)
                    ret += consume (scheme_), ret += consume (":");


                if (userinfo_.length || host_.length || port_ != InvalidPort)
                   {
                   ret += consume ("//");

                   if (userinfo_.length)
                       ret += encode (consume, userinfo_, IncUser), ret +=consume ("@");

                   if (host_.length)
                       ret += consume (host_);

                   if (port_ != InvalidPort && port_ != getDefaultPort(scheme_))
                      {
                      char[8] tmp;
                      ret += consume (":"), ret += consume (Integer.itoa (tmp, cast(uint) port_));
                      }
                   }

                if (path_.length)
                    ret += encode (consume, path_, IncPath);

                if (query_.length)
                   {
                   ret += consume ("?");
                   ret += encode (consume, query_, IncQueryAll);
                   }

                if (fragment_.length)
                   {
                   ret += consume ("#");
                   ret += encode (consume, fragment_, IncQuery);
                   }

                return ret;
        }

        /***********************************************************************

                Emit the content of this Uri via the provided Consumer. The
                output is constructed per RFC 2396.

        ***********************************************************************/

        final override istring toString ()
        {
                void[] s;
                s.length = 256, s.length = 0;
                enableStomping(s);

                produce ((Const!(void)[] v) {s ~= v; return v.length;});
                auto result = cast(mstring) s;

                return assumeUnique(result);
        }

        /***********************************************************************

                Encode uri characters into a Consumer, such that
                reserved chars are converted into their %hex version.

        ***********************************************************************/

        static size_t encode (Consumer consume, cstring s, int flags)
        {
                size_t  ret;
                char[3] hex;
                int     mark;

                hex[0] = '%';
                foreach (int i, char c; s)
                        {
                        if (! (map[c] & flags))
                           {
                           ret += consume (s[mark..i]);
                           mark = i+1;

                           hex[1] = hexDigits [(c >> 4) & 0x0f];
                           hex[2] = hexDigits [c & 0x0f];
                           ret += consume (hex);
                           }
                        }

                // add trailing section
                if (mark < s.length)
                    ret += consume (s[mark..s.length]);

                return ret;
        }

        /***********************************************************************

                Encode uri characters into a string, such that reserved
                chars are converted into their %hex version.

                Returns a dup'd string

        ***********************************************************************/

        static mstring encode (cstring text, int flags)
        {
                void[] s;
                encode ((Const!(void)[] v) {s ~= v; return  v.length;}, text, flags);
                return cast(mstring) s;
        }

        /***********************************************************************

                Decode a character string with potential %hex values in it.
                The decoded strings are placed into a thread-safe expanding
                buffer, and a slice of it is returned to the caller.

        ***********************************************************************/

        private cstring decoder (cstring s, char ignore=0)
        {
                static int toInt (char c)
                {
                        if (c >= '0' && c <= '9')
                            c -= '0';
                        else
                        if (c >= 'a' && c <= 'f')
                            c -= ('a' - 10);
                        else
                        if (c >= 'A' && c <= 'F')
                            c -= ('A' - 10);
                        return c;
                }

                auto length = s.length;

                // take a peek first, to see if there's work to do
                if (length && memchr (s.ptr, '%', length))
                   {
                   char* p;
                   int   j;

                   // ensure we have enough decoding space available
                   p = cast(char*) decoded.expand (cast(int) length);

                   // scan string, stripping % encodings as we go
                   for (auto i = 0; i < length; ++i, ++j, ++p)
                       {
                       int c = s[i];

                       if (c is '%' && (i+2) < length)
                          {
                          c = toInt(s[i+1]) * 16 + toInt(s[i+2]);

                          // leave ignored escapes in the stream,
                          // permitting escaped '&' to remain in
                          // the query string
                          if (c && (c is ignore))
                              c = '%';
                          else
                             i += 2;
                          }

                       *p = cast(char) c;
                       }

                   // return a slice from the decoded input
                   return cast(mstring) decoded.slice (j);
                   }

                // return original content
                return s;
        }

        /***********************************************************************

                Decode a duplicated string with potential %hex values in it

        ***********************************************************************/

        final mstring decode (cstring s)
        {
                return decoder(s).dup;
        }

        /***********************************************************************

                Parsing is performed according to RFC 2396

                <pre>
                  ^(([^:/?#]+):)?(//([^/?#]*))?([^?#]*)(\?([^#]*))?(#(.*))?
                   12            3  4          5       6  7        8 9

                2 isolates scheme
                4 isolates authority
                5 isolates path
                7 isolates query
                9 isolates fragment
                </pre>

                This was originally a state-machine; it turned out to be a
                lot faster (~40%) when unwound like this instead.

        ***********************************************************************/

        final Uri parse (cstring uri, bool relative = false)
        {
                char    c;
                int     i,
                        mark;
                auto    prefix = path_;
                auto    len = uri.length;

                if (! relative)
                      reset;

                // isolate scheme (note that it's OK to not specify a scheme)
                for (i=0; i < len && !(map[c = uri[i]] & ExcScheme); ++i) {}
                if (c is ':')
                   {
                   scheme_ = uri [mark .. i];
                   mark = i + 1;
                   }

                // isolate authority
                if (mark < len-1 && uri[mark] is '/' && uri[mark+1] is '/')
                   {
                   for (mark+=2, i=mark; i < len && !(map[uri[i]] & ExcAuthority); ++i) {}
                   parseAuthority (uri[mark .. i]);
                   mark = i;
                   }
                else
                   if (relative)
                      {
                      auto head = (uri[0] is '/') ? host_ : toLastSlash(prefix);
                      query_ = fragment_ = null;
                      uri = head ~ uri;
                      len = uri.length;
                      mark = cast(int) head.length;
                      }

                // isolate path
                for (i=mark; i < len && !(map[uri[i]] & ExcPath); ++i) {}
                path_ = decoder (uri[mark .. i]);
                mark = i;

                // isolate query
                if (mark < len && uri[mark] is '?')
                   {
                   for (++mark, i=mark; i < len && uri[i] != '#'; ++i) {}
                   query_ = decoder (uri[mark .. i], '&');
                   mark = i;
                   }

                // isolate fragment
                if (mark < len && uri[mark] is '#')
                    fragment_ = decoder (uri[mark+1 .. len]);

                return this;
        }

        /***********************************************************************

                Clear everything to null.

        ***********************************************************************/

        final void reset()
        {
                decoded.reset;
                port_ = InvalidPort;
                host_ = path_ = query_ = scheme_ = userinfo_ = fragment_ = null;
        }

        /***********************************************************************

                Parse the given uri, with support for relative URLs

        ***********************************************************************/

        final Uri relParse (mstring uri)
        {
                return parse (uri, true);
        }

        /***********************************************************************

                Set the Uri scheme

        ***********************************************************************/

        final Uri scheme (cstring scheme)
        {
                this.scheme_ = scheme;
                return this;
        }

        /***********************************************************************

                Set the Uri host

        ***********************************************************************/

        final Uri host (cstring host)
        {
                this.host_ = host;
                return this;
        }

        /***********************************************************************

                Set the Uri port

        ***********************************************************************/

        final Uri port (int port)
        {
                this.port_ = port;
                return this;
        }

        /***********************************************************************

                Set the Uri userinfo

        ***********************************************************************/

        final Uri userinfo (cstring userinfo)
        {
                this.userinfo_ = userinfo;
                return this;
        }

        /***********************************************************************

                Set the Uri query

        ***********************************************************************/

        final Uri query (char[] query)
        {
                this.query_ = query;
                return this;
        }

        /***********************************************************************

                Extend the Uri query

        ***********************************************************************/

        final cstring extendQuery (cstring tail)
        {
                if (tail.length)
                {
                    if (query_.length)
                        query_ = query_ ~ "&" ~ tail;
                    else
                       query_ = tail;
                }
                return query_;
        }

        /***********************************************************************

                Set the Uri path

        ***********************************************************************/

        final Uri path (cstring path)
        {
                this.path_ = path;
                return this;
        }

        /***********************************************************************

                Set the Uri fragment

        ***********************************************************************/

        final Uri fragment (cstring fragment)
        {
                this.fragment_ = fragment;
                return this;
        }

        /***********************************************************************

                Authority is the section after the scheme, but before the
                path, query or fragment; it typically represents a host.

                ---
                    ^(([^@]*)@?)([^:]*)?(:(.*))?
                     12         3       4 5

                2 isolates userinfo
                3 isolates host
                5 isolates port
                ---

        ***********************************************************************/

        private void parseAuthority (cstring auth)
        {
                int     mark,
                        len = cast(int) auth.length;

                // get userinfo: (([^@]*)@?)
                foreach (int i, char c; auth)
                         if (c is '@')
                            {
                            userinfo_ = decoder (auth[0 .. i]);
                            mark = i + 1;
                            break;
                            }

                // get port: (:(.*))?
                for (int i=mark; i < len; ++i)
                     if (auth [i] is ':')
                        {
                        port_ = Integer.atoi (auth [i+1 .. len]);
                        len = i;
                        break;
                        }

                // get host: ([^:]*)?
                host_ = auth [mark..len];
        }

        /**********************************************************************

        **********************************************************************/

        private final cstring toLastSlash (cstring path)
        {
                if (path.ptr)
                    for (auto p = path.ptr+path.length; --p >= path.ptr;)
                         if (*p is '/')
                             return path [0 .. (p-path.ptr)+1];
                return path;
        }

        /**********************************************************************

                in-place conversion to lowercase

        **********************************************************************/

        private final static mstring toLower (mstring src)
        {
                foreach (ref char c; src)
                         if (c >= 'A' && c <= 'Z')
                             c = cast(char)(c + ('a' - 'A'));
                return src;
        }
}


/*******************************************************************************

*******************************************************************************/

private struct HeapSlice
{
        private uint    used;
        private void[]  buffer;

        /***********************************************************************

                Reset content length to zero

        ***********************************************************************/

        final void reset ()
        {
                used = 0;
        }

        /***********************************************************************

                Potentially expand the content space, and return a pointer
                to the start of the empty section.

        ***********************************************************************/

        final void* expand (uint size)
        {
                auto len = used + size;
                if (len > buffer.length)
                    buffer.length = len + len/2;

                return &buffer [used];
        }

        /***********************************************************************

                Return a slice of the content from the current position
                with the specified size. Adjusts the current position to
                point at an empty zone.

        ***********************************************************************/

        final void[] slice (int size)
        {
                uint i = used;
                used += size;
                return buffer [i..used];
        }
}

/*******************************************************************************

    Unittest

*******************************************************************************/

unittest
{
    auto uri = new Uri;
    auto uristring = "http://www.example.com/click.html/c=37571:RoS_Intern_search-link3_LB_Sky_Rec/b=98983:news-time-search-link_leader_neu/l=68%7C%7C%7C%7Cde/url=http://ads.ad4max.com/adclick.aspx?id=cf722624-efd5-4b10-ad53-88a5872a8873&pubad=b9c8acc4-e396-4b0b-b665-8bb3078128e6&avid=963171985&adcpc=xrH%2f%2bxVeFaPVkbVCMufB5A%3d%3d&a1v=6972657882&a1lang=de&a1ou=http%3a%2f%2fad.search.ch%2fiframe_ad.html%3fcampaignname%3dRoS_Intern_search-link3_LB_Sky_Rec%26bannername%3dnews-time-search-link_leader_neu%26iframeid%3dsl_if1%26content%3dvZLLbsIwEEX3%2bQo3aqUW1XEgkAckSJRuKqEuoDuELD%2bmiSEJyDEE%2fr7h0cKm6q6SF9bVjH3uzI3vMOaVYdpgPIwrodXGIHPYQGIb2BuyZDt2Vu2hRUh8Nx%2b%2fjj5Gc4u0UNAJ95H7jCbAJGi%2bZlqix3eoqyfUIhaT3YLtabpVEiXI5pEImRBdDF7k4y53Oea%2b38Mh554bhO1OCL49%2bO6qlTTZsa3546pmoNLMHOXIvaoapNIgTnpmzKZPCJNOBUyLzBEZEbkSKyczRU5E4gW9oN2frmf0rTSgS3quw7kqVx6dvNDZ6kCnIAhPojAKvX7Z%2bMFGFYBvKml%2bskxL2JI88cOHYPxzJJCtzpP79pXQaCZWqkxppcVvlDsF9b9CqiJNLiB1Xd%2bQqIKlUBHXSdWnjQbN1heLoRWTcwz%2bCAlqLCZXg5VzHoEj1gW5XJeVffOcFR8TCKVs8vcF%26crc%3dac8cc2fa9ec2e2de9d242345c2d40c25";


    with(uri)
    {
        
        parse(uristring);

        test(scheme == "http");
        test(host == "www.example.com");
        test(port == InvalidPort);
        test(userinfo == null);
        test(fragment == null);
        test(path == "/click.html/c=37571:RoS_Intern_search-link3_LB_Sky_Rec/b=98983:news-time-search-link_leader_neu/l=68||||de/url=http://ads.ad4max.com/adclick.aspx");
        test(query == "id=cf722624-efd5-4b10-ad53-88a5872a8873&pubad=b9c8acc4-e396-4b0b-b665-8bb3078128e6&avid=963171985&adcpc=xrH/+xVeFaPVkbVCMufB5A==&a1v=6972657882&a1lang=de&a1ou=http://ad.search.ch/iframe_ad.html?campaignname=RoS_Intern_search-link3_LB_Sky_Rec%26bannername=news-time-search-link_leader_neu%26iframeid=sl_if1%26content=vZLLbsIwEEX3+Qo3aqUW1XEgkAckSJRuKqEuoDuELD+miSEJyDEE/r7h0cKm6q6SF9bVjH3uzI3vMOaVYdpgPIwrodXGIHPYQGIb2BuyZDt2Vu2hRUh8Nx+/jj5Gc4u0UNAJ95H7jCbAJGi+Zlqix3eoqyfUIhaT3YLtabpVEiXI5pEImRBdDF7k4y53Oea+38Mh554bhO1OCL49+O6qlTTZsa3546pmoNLMHOXIvaoapNIgTnpmzKZPCJNOBUyLzBEZEbkSKyczRU5E4gW9oN2frmf0rTSgS3quw7kqVx6dvNDZ6kCnIAhPojAKvX7Z+MFGFYBvKml+skxL2JI88cOHYPxzJJCtzpP79pXQaCZWqkxppcVvlDsF9b9CqiJNLiB1Xd+QqIKlUBHXSdWnjQbN1heLoRWTcwz+CAlqLCZXg5VzHoEj1gW5XJeVffOcFR8TCKVs8vcF%26crc=ac8cc2fa9ec2e2de9d242345c2d40c25");

        parse("psyc://example.net/~marenz?what#_presence");

        test(scheme == "psyc");
        test(host == "example.net");
        test(port == InvalidPort);
        test(fragment == "_presence");
        test(path == "/~marenz");
        test(query == "what");
        test!("==") (toString(), "psyc://example.net/~marenz?what#_presence");

    }

    //Cout (uri).newline;
    //Cout (uri.encode ("&#$%", uri.IncQuery)).newline;

}

/*******************************************************************************

    Add unittests for Uri.encode method

*******************************************************************************/

unittest
{
    void encode ( cstring url, ref mstring working_buffer, int flags )
    {
        working_buffer.length = 0;
        enableStomping(working_buffer);

        Uri.encode((Const!(void)[] data)
        {
            working_buffer ~= cast (cstring) data;
            return data.length;
        }, url, flags);
    }

    mstring buffer;

    // Test various modes of encoding
    cstring url = "https://eu-sonar.sociomantic.com/js/";
    cstring expected_result = "https%3a%2f%2feu-sonar.sociomantic.com%2fjs%2f";
    encode(url, buffer, Uri.IncScheme);
    test!("==")(buffer, expected_result);

    expected_result = "https:%2f%2feu-sonar.sociomantic.com%2fjs%2f";
    encode(url, buffer, Uri.IncUser);
    test!("==")(buffer, expected_result);

    url = `https://eu-sonar.sociomantic.com/js/&ao=[{"id":"1987392158"}]`;
    expected_result = "https://eu-sonar.sociomantic.com/js/&ao=%5b%7b%22id" ~
        "%22:%221987392158%22%7d%5d";
    encode(url, buffer, Uri.IncGeneric);
    test!("==")(buffer, expected_result);
}<|MERGE_RESOLUTION|>--- conflicted
+++ resolved
@@ -29,15 +29,10 @@
 
 import ocean.stdc.string : memchr;
 
-<<<<<<< HEAD
-version(UnitTest) import ocean.core.Test;
-=======
 version ( UnitTest )
 {
     import ocean.core.Test;
 }
-
->>>>>>> e0aa24ac
 
 /*******************************************************************************
 
@@ -978,7 +973,7 @@
 
     with(uri)
     {
-        
+
         parse(uristring);
 
         test(scheme == "http");
