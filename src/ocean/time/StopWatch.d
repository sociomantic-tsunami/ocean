/*******************************************************************************

        Copyright:
            Copyright (c) 2007 Kris Bell.
            Some parts copyright (c) 2009-2016 Sociomantic Labs GmbH.
            All rights reserved.

        License:
            Tango Dual License: 3-Clause BSD License / Academic Free License v3.0.
            See LICENSE_TANGO.txt for details.

        Version: Feb 2007: Initial release

        Authors: Kris

*******************************************************************************/

module ocean.time.StopWatch;

// CLOCK_MONOTONIC and clock_gettime will be added to core.sys.posix.time in
// tangort v1.7.0, see tangort issue #6.
import core.sys.posix.time; // clockid_t, timespec

version (UnitTest)
{
    import ocean.core.Test;
}

extern (C) private
{
    enum: clockid_t
    {
        CLOCK_MONOTONIC = 1
    }

    int clock_gettime(clockid_t clk_id, timespec* t);
}

/*******************************************************************************

        Timer for measuring small intervals, such as the duration of a
        subroutine or other reasonably small period.
        ---
        StopWatch elapsed;

        elapsed.start;

        // do something
        // ...

        double i = elapsed.stop;
        ulong us = elapsed.microsec;
        ---

        The measured interval is either an integer value in units of
        microseconds -- returned by `microsec` -- or a floating-point value in
        units of seconds with fractions -- returned by `stop`.
        The integer value has always a precision of 1µs and is recommended if
        you want to compare it with reference values such as checking if it's
        below or above 1ms (e.g. `elapsed.microsec <= 1000`).
        Although floating-point representation seems often more convenient, bear
        in mind that
          - The precision is relative to the value (i.e. the greater the values
            the lower the absolute precision).
          - Comparing fractions can yield unexpected results due to rounding and
            because decimal fractions have no exact binary floating-point
            representation. To avoid surprises like this using the integer
            represenation of time spans is in general recommended.

        There is some minor overhead in using StopWatch, so take that into
        account

*******************************************************************************/

public struct StopWatch
{
         // TODO: From tangort v1.7.0 import clock_gettime and CLOCK_MONOTONIC.
        import core.sys.posix.time: timespec;

        import ocean.core.ExceptionDefinitions : PlatformException;


        private ulong  started;
        private const double multiplier = 1.0 / 1_000_000.0;

        /***********************************************************************

                Start the timer

        ***********************************************************************/

        void start ()
        {
                started = timer;
        }

        /***********************************************************************

                Return elapsed duration (in seconds) since start()

        ***********************************************************************/

        double sec ()
        {
                return multiplier * this.microsec;
        }

        deprecated("Use `sec` instead of `stop` (which does not stop anything)")
        alias sec stop;

        /***********************************************************************

                Return elapsed time since the last start() as microseconds

        ***********************************************************************/

        ulong microsec ()
        {
                 return (timer >= started)? (timer - started) : 0;
        }

        /***********************************************************************

                Return the current time as an Interval

        ***********************************************************************/

        private static ulong timer ()
        {
                timespec t;
                if (clock_gettime(CLOCK_MONOTONIC, &t))
                    throw new PlatformException ("Timer :: CLOCK_MONOTONIC is not available");

                return t.tv_sec * 1_000_000UL + t.tv_nsec / 1_000UL;
        }
}

unittest
{
    StopWatch t;
    t.start;

    auto wait_time = timespec(0, 10_000);  // 10_000 ns = 10 microsec

    // validate that stopwatch time counts up
    nanosleep(&wait_time, null);
    auto stopwatch_sec = t.sec;
    test!(">")(stopwatch_sec, 0);

    // validate that checking the elapsed time doesn't stop the timer
    nanosleep(&wait_time, null);
    auto stopwatch_sec_again = t.sec;
    test!(">")(stopwatch_sec_again, stopwatch_sec);
}

deprecated unittest
{
<<<<<<< HEAD
        import ocean.io.Stdout;
=======
    StopWatch t;
    t.start;
>>>>>>> b087dae5

    auto wait_time = timespec(0, 10_000);  // 10_000 ns = 10 microsec

    // validate that stopwatch time counts up
    nanosleep(&wait_time, null);
    auto stopwatch_sec = t.stop;
    test!(">")(stopwatch_sec, 0);

    // prove that `stop` doesn't stop anything ...
    nanosleep(&wait_time, null);
    auto stopwatch_sec_again = t.stop;
    test!(">")(stopwatch_sec_again, stopwatch_sec);
}<|MERGE_RESOLUTION|>--- conflicted
+++ resolved
@@ -155,12 +155,8 @@
 
 deprecated unittest
 {
-<<<<<<< HEAD
-        import ocean.io.Stdout;
-=======
     StopWatch t;
     t.start;
->>>>>>> b087dae5
 
     auto wait_time = timespec(0, 10_000);  // 10_000 ns = 10 microsec
 
