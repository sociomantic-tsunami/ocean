--- conflicted
+++ resolved
@@ -201,11 +201,7 @@
 
     ***************************************************************************/
 
-<<<<<<< HEAD
     public typeof(this) mask ( int how = SIG_SETMASK )
-=======
-    public typeof(*(&this)) mask ( int how = SIG_SETMASK )
->>>>>>> dbf7e5f9
     in
     {
         switch (how)
@@ -219,11 +215,7 @@
     }
     body
     {
-<<<<<<< HEAD
         typeof(this) old_set;
-=======
-        typeof(*(&this)) old_set;
->>>>>>> dbf7e5f9
 
         pthread_sigmask(how, &(&this).sigset, &old_set.sigset);
 
@@ -242,11 +234,7 @@
 
     ***************************************************************************/
 
-<<<<<<< HEAD
     public typeof(this) block ( )
-=======
-    public typeof(*(&this)) block ( )
->>>>>>> dbf7e5f9
     {
         return (&this).mask(SIG_BLOCK);
     }
@@ -263,11 +251,7 @@
 
     ***************************************************************************/
 
-<<<<<<< HEAD
     public typeof(this) unblock ( )
-=======
-    public typeof(*(&this)) unblock ( )
->>>>>>> dbf7e5f9
     {
         return (&this).mask(SIG_UNBLOCK);
     }
@@ -317,15 +301,9 @@
 
     ***************************************************************************/
 
-<<<<<<< HEAD
     public static typeof(this) getCurrent ( )
     {
         typeof(this) current_set;
-=======
-    public static typeof(*(&this)) getCurrent ( )
-    {
-        typeof(*(&this)) current_set;
->>>>>>> dbf7e5f9
 
         pthread_sigmask(SIG_SETMASK, null, &current_set.sigset);
 
