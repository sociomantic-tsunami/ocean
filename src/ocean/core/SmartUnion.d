/******************************************************************************

    Template for a union that knows its active field and ensures the active
    field is read.

    See_Also:
        ocean.text.formatter.SmartUnion -- for helper functions to format a
        SmartUnion to a string

    Copyright:
        Copyright (c) 2009-2016 dunnhumby Germany GmbH.
        All rights reserved.

    License:
        Boost Software License Version 1.0. See LICENSE_BOOST.txt for details.
        Alternatively, this file may be distributed under the terms of the Tango
        3-Clause BSD License (see LICENSE_BSD.txt for details).

 ******************************************************************************/

module ocean.core.SmartUnion;

import ocean.transition;
import ocean.core.ExceptionDefinitions;
import ocean.core.Test;
import ocean.core.Verify;
import ocean.meta.codegen.Identifier;
import ocean.meta.types.Templates /* : TemplateInstanceArgs */;


/******************************************************************************

    Provides a getter and setter method for each member of U. Additionally an
    "Active" enumerator and an "active" getter method is provided. The "Active"
    enumerator members copy the U member names, the values of that members start
    with 1. The "Active" enumerator has an additional "none" member with the
    value 0. The "active" getter method returns the "Active" enumerator value of
    the type currently set in the union -- this may be "none" if the union is in
    its initial state.

 ******************************************************************************/

struct SmartUnion ( U )
{
    static assert (is (U == union), "SmartUnion: need a union, not \"" ~ U.stringof ~ '"');

    /**************************************************************************

        Holds the actual union U instance and Active enumerator value. To reduce
        the risk of a name collision, this member is named "_".

     **************************************************************************/

    private SmartUnionIntern!(U) _;

    /**************************************************************************

        Active enumerator type alias

        Note: There is a member named "_".

     **************************************************************************/

    alias _.Active Active;

    /**************************************************************************

        Returns:
            Active enumerator value of the currently active member or 0
            (Active.none) if no member has yet been set.

     **************************************************************************/

    Active active ( ) { return (&this)._.active; }

    /***************************************************************************

        Returns:
            name of the currently active member or "none" if no member has yet
            been set.

    ***************************************************************************/

    public istring active_name ( )
    {
        return (&this)._.active_names[(&this)._.active];
    }

    /**************************************************************************

        Member getter/setter method definitions string mixin

     **************************************************************************/

    mixin (AllMethods!(U, "", 0));

<<<<<<< HEAD
    private alias typeof(this) Type;
=======
    private alias typeof(*(&this)) Type;
>>>>>>> dbf7e5f9
}

///
unittest
{
    union MyUnion
    {
        int x;
        mstring y;
    }

    void main ( )
    {
        SmartUnion!(MyUnion) u;
        istring name;
        u.Active a;             // u.Active is defined as
                                // `enum u.Active {none, x, y}`

        a = u.active;           // a is now a.none
        name = u.active_name;   // name is now "none"
        int b = u.x;            // error, u.x has not yet been set
        u.x   = 35;
        a = u.active;           // a is now a.x
        name = u.active_name;   // name is now "x"
        mstring c = u.y;        // error, u.y is not the active member
    }
}

unittest
{
    SmartUnion!(U1) u1;
    SmartUnion!(U2) u2;
    SmartUnion!(U3) u3;

    test!("==")(u1.active, u1.Active.none);
    test!("==")(u2.active, u2.Active.none);
    test!("==")(u3.active, u3.Active.none);

    test!("==")(u1.active, 0);
    test!("==")(u2.active, 0);
    test!("==")(u3.active, 0);

    test!("==")(u1.active_name, "none");
    test!("==")(u2.active_name, "none");
    test!("==")(u3.active_name, "none");

    testThrown!(Exception)(u1.a(), false);
    testThrown!(Exception)(u1.b(), false);
    testThrown!(Exception)(u2.a(), false);
    testThrown!(Exception)(u2.b(), false);
    testThrown!(Exception)(u3.a(), false);
    testThrown!(Exception)(u3.b(), false);

    u1.a(42);
    test!("==")(u1.a, 42);
    test!("==")(u1.active, u1.Active.a);
    test!("==")(u1.active_name, "a");
    testThrown!(Exception)(u1.b(), false);

    u2.a(new C1());
    test!("==")(u2.a.v, uint.init);
    test!("==")(u2.active, u2.Active.a);
    test!("==")(u2.active_name, "a");
    testThrown!(Exception)(u2.b(), false);

    u3.a(S1(42));
    test!("==")(u3.a, S1(42));
    test!("==")(u3.active, u3.Active.a);
    test!("==")(u3.active_name, "a");
    testThrown!(Exception)(u3.b(), false);

    u1.b("Hello world".dup);
    test!("==")(u1.b, "Hello world"[]);
    test!("==")(u1.active, u1.Active.b);
    test!("==")(u1.active_name, "b");
    testThrown!(Exception)(u1.a(), false);

    u2.b(S1.init);
    test!("==")(u2.b, S1.init);
    test!("==")(u2.active, u2.Active.b);
    test!("==")(u2.active_name, "b");
    testThrown!(Exception)(u2.a(), false);

    u3.b(21);
    test!("==")(u3.b, 21);
    test!("==")(u3.active, u3.Active.b);
    test!("==")(u3.active_name, "b");
    testThrown!(Exception)(u3.a(), false);

}

version (UnitTest)
{
    class C1
    {
        uint v;
    }

    struct S1
    {
        uint v;
    }

    union U1
    {
        uint a;
        char[] b;
    }

    union U2
    {
        C1 a;
        S1 b;
    }

    union U3
    {
        S1 a;
        uint b;
    }
}


/*******************************************************************************

    Calls the specified callable with the active field of the provided
    smart-union. If no field is active, does nothing.

    Note: declared at module-scope (rather than nested inside the SmartUnion
    template) to work around limitations of template alias parameters. (Doing it
    like this allows it to be called with a local name.)

    Params:
        Callable = alias for the thing to be called with the active member of
            the provided smart-union
        SU = type of smart-union to operate on
        smart_union = smart-union instance whose active field should be passed
            to Callable

*******************************************************************************/

public void callWithActive ( alias Callable, SU ) ( SU smart_union )
{
    static assert(is(TemplateInstanceArgs!(SmartUnion, SU)));
    alias typeof(smart_union._.u) U;

    if ( !smart_union._.active )
        return;

    auto active_i = smart_union._.active - 1;
    verify(active_i < U.tupleof.length);

    // "static foreach", unrolls into the equivalent of a switch
    foreach ( i, ref field; smart_union._.u.tupleof )
    {
        if ( i == active_i )
        {
            Callable(field);
            break;
        }
    }
}

///
unittest
{
    // This example is D2 only because it requires a function template,
    // `print`, and D1 doesn't allow defining a function template at the scope
    // of a function, including a `unittest`. In D1 this example works if
    // `print`, is defined outside of function scope.

    union TestUnion
    {
        int a;
        float b;
    }
    alias SmartUnion!(TestUnion) TestSmartUnion;

    static struct ActiveUnionFieldPrinter
    {
        static void print ( T ) ( T t )
        {
            Stdout.formatln("{}", t);
        }

        void printActiveUnionField ( )
        {
            TestSmartUnion su;
            su.a = 23;
            callWithActive!(print)(su);
        }
    }
}

version ( UnitTest )
{
    import ocean.io.Stdout;
}

<<<<<<< HEAD
=======
/*******************************************************************************

    Helper mixin to support final switch over a smart union: it handles the
    `case none:` in D2-build and `default:` (including `case none:`) in D1.

*******************************************************************************/

private static immutable handleInvalidCases = "case none: assert(false);" ~
    // The D2 build makes sure all enum cases are covered so in fact we don't
    // need a default. However, D1 emits a compiler warning if a switch
    // has no default so we add a default here just to avoid the warning.
    "version (D_Version2){} else {default: assert(false);}";

>>>>>>> dbf7e5f9
///
unittest
{
    union TestUnion
    {
        int a;
        float b;
    }
    alias SmartUnion!(TestUnion) TestSmartUnion;

    TestSmartUnion u;
    u.a = 1;

    with (TestSmartUnion.Active) final switch (u.active)
    {
        case a:
        case b:
            break;

        case none:
            assert(false);
    }
}

/******************************************************************************

    Holds the actual union U instance and Active enumerator value and provides
    templates to generate the code defining the member getter/setter methods and
    the Active enumerator.

 ******************************************************************************/

private struct SmartUnionIntern ( U )
{
    /**************************************************************************

        U instance

     **************************************************************************/

    U u;

    /**************************************************************************

        Number of members in U

     **************************************************************************/

    enum N = U.tupleof.length;

    /**************************************************************************

        Active enumerator definition string mixin

     **************************************************************************/

    mixin("enum Active{none" ~ MemberList!(0, N, U) ~ "}");

    /**************************************************************************

        Memorizes which member is currently active (initially none which is 0)

     **************************************************************************/

    Active active;

    /***************************************************************************

        List of active state names

    ***************************************************************************/

    enum istring[] active_names = member_string_list();

    /***************************************************************************

        CTFE function to generate the list of active state names for union U.

        Returns:
            a list containing the names of each of the active states of the
            smart-union (i.e. the names of the fields of U)

    ***************************************************************************/

    static private istring[] member_string_list ( )
    {
        istring[] names = ["none"[]];
        foreach ( i, F; typeof(U.init.tupleof) )
        {
            names ~= identifier!(U.tupleof[i]);
        }
        return names;
    }
}

/*******************************************************************************

    Evaluates to a ',' separated list of the names of the members of U.

    Params:
        i   = U member start index
        len = number of members in U
        U = aggregate to iterate over

    Evaluates to:
        a ',' separated list of the names of the members of U

*******************************************************************************/

private template MemberList ( uint i, size_t len, U )
{
    static if ( i == len )
    {
        static immutable MemberList = "";
    }
    else
    {
<<<<<<< HEAD
        static immutable MemberList = "," ~ identifier!(U.tupleof[i]) ~ MemberList!(i + 1, len, U);
=======
        static immutable MemberList = "," ~ fieldIdentifier!(U, i) ~ MemberList!(i + 1, len, U);
>>>>>>> dbf7e5f9
    }
}

/*******************************************************************************

    Evaluates to code defining a getter, a setter and a static opCall()
    initializer method, where the name of the getter/setter method is
    pre ~ ".u." ~ the name of the i-th member of U.

    The getter/setter methods use pre ~ ".active" which must be the Active
    enumerator:
        - the getter uses an 'in' contract to make sure the active member is
          accessed,
        - the setter method sets pre ~ ".active" to the active member.

    Example: For
    ---
        union U {int x; char y;}
    ---

    ---
        mixin (Methods!("my_smart_union", 1).both);
    ---
    evaluates to
    ---
        // Getter for my_smart_union.u.y. Returns:
        //     my_smart_union.u.y

        char[] y()
        {
            return my_smart_union.u.y;
        }

        // Setter for my_smart_union.u.y. Params:
        //     y = new value for y
        // Returns:
        //     y

        char[] y(char[] y)
        {
           my_smart_union.active = my_smart_union.active.y;
           return my_smart_union.u.y = y;
        }
    ---

    Methods.get and Methods.set evaluate to only the getter or setter
    method, respectively.

    Params:
        pre = prefix for U instance "u"
        i   = index of U instance "u" member

    Evaluates to:
        get  = getter method for the U member
        set  = setter method for the U member
        opCall = static SmartUnion initialiser with the value set to the U
            member

*******************************************************************************/

private template Methods ( U, uint i )
{
<<<<<<< HEAD
    static immutable member = identifier!(U.tupleof[i]);
=======
    static immutable member = fieldIdentifier!(U, i);
>>>>>>> dbf7e5f9

    static immutable member_access = "_.u." ~ member;

    static immutable type = "typeof(" ~ member_access ~ ")";

    static immutable get = type ~ ' ' ~  member ~ "() "
        ~ "{ verify(_.active == _.active." ~ member ~ ", "
        ~ `"SmartUnion: '` ~ member ~ `' not active"); `
        ~ "return " ~ member_access ~ "; }";

    static immutable set = type ~ ' ' ~  member ~ '(' ~ type ~ ' ' ~ member ~ ")"
        ~ "{ _.active = _.active." ~ member ~ ";"
        ~ "return " ~ member_access ~ '=' ~ member ~ "; }";

    static immutable ini = "static Type opCall(" ~ type ~ ' ' ~ member ~ ")"
        ~ "{ Type su; su." ~ member ~ '=' ~ member ~ "; return su; }";

    static immutable local_import = "import ocean.core.Enforce;\n";

    static immutable all = local_import ~ get ~ '\n' ~ set ~ '\n' ~ ini;
}

/*******************************************************************************

    Evaluates to code defining a getter and setter method for each U member.

    Params:
        u_pre = prefix for U instance "u"
        pre   = method definition code prefix, code will be appended to pre
        i     = U instance "u" member start index

    Evaluates to:
        code defining a getter and setter method for each U member

*******************************************************************************/

private template AllMethods ( U, istring pre, uint i)
{
    static if (i < U.tupleof.length)
    {
        static immutable AllMethods =
            AllMethods!(U, pre ~ '\n' ~ Methods!(U, i).all, i + 1);
    }
    else
    {
        static immutable AllMethods = pre;
    }
}<|MERGE_RESOLUTION|>--- conflicted
+++ resolved
@@ -94,11 +94,7 @@
 
     mixin (AllMethods!(U, "", 0));
 
-<<<<<<< HEAD
     private alias typeof(this) Type;
-=======
-    private alias typeof(*(&this)) Type;
->>>>>>> dbf7e5f9
 }
 
 ///
@@ -298,22 +294,6 @@
     import ocean.io.Stdout;
 }
 
-<<<<<<< HEAD
-=======
-/*******************************************************************************
-
-    Helper mixin to support final switch over a smart union: it handles the
-    `case none:` in D2-build and `default:` (including `case none:`) in D1.
-
-*******************************************************************************/
-
-private static immutable handleInvalidCases = "case none: assert(false);" ~
-    // The D2 build makes sure all enum cases are covered so in fact we don't
-    // need a default. However, D1 emits a compiler warning if a switch
-    // has no default so we add a default here just to avoid the warning.
-    "version (D_Version2){} else {default: assert(false);}";
-
->>>>>>> dbf7e5f9
 ///
 unittest
 {
@@ -431,11 +411,7 @@
     }
     else
     {
-<<<<<<< HEAD
         static immutable MemberList = "," ~ identifier!(U.tupleof[i]) ~ MemberList!(i + 1, len, U);
-=======
-        static immutable MemberList = "," ~ fieldIdentifier!(U, i) ~ MemberList!(i + 1, len, U);
->>>>>>> dbf7e5f9
     }
 }
 
@@ -498,11 +474,7 @@
 
 private template Methods ( U, uint i )
 {
-<<<<<<< HEAD
     static immutable member = identifier!(U.tupleof[i]);
-=======
-    static immutable member = fieldIdentifier!(U, i);
->>>>>>> dbf7e5f9
 
     static immutable member_access = "_.u." ~ member;
 
