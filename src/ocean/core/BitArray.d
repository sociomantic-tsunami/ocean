--- conflicted
+++ resolved
@@ -162,11 +162,7 @@
         length = bits.length;
         foreach( i, b; bits )
         {
-<<<<<<< HEAD
             this[i] = b;
-=======
-            (*(&this))[i] = b;
->>>>>>> dbf7e5f9
         }
     }
 
@@ -193,15 +189,9 @@
     {
         verify(rhs.len == len);
 
-<<<<<<< HEAD
         auto dimension = this.dim();
         this.ptr[0..dimension] = rhs.ptr[0..dimension];
         return this;
-=======
-        auto dimension = (&this).dim();
-        (&this).ptr[0..dimension] = rhs.ptr[0..dimension];
-        return *(&this);
->>>>>>> dbf7e5f9
     }
 
 
@@ -262,11 +252,7 @@
     BitArray reverse()
     out( result )
     {
-<<<<<<< HEAD
         assert(compare(result, this));
-=======
-        assert(compare(result, *(&this)));
->>>>>>> dbf7e5f9
     }
     body
     {
@@ -279,21 +265,12 @@
             hi = len - 1;
             for( ; lo < hi; ++lo, --hi )
             {
-<<<<<<< HEAD
                 t = this[lo];
                 this[lo] = (this)[hi];
                 this[hi] = t;
             }
         }
         return this;
-=======
-                t = (*(&this))[lo];
-                (*(&this))[lo] = (*(&this))[hi];
-                (*(&this))[hi] = t;
-            }
-        }
-        return *(&this);
->>>>>>> dbf7e5f9
     }
 
 
@@ -319,11 +296,7 @@
     BitArray sort()
     out( result )
     {
-<<<<<<< HEAD
         assert(compare(result, this));
-=======
-        assert(compare(result, *(&this)));
->>>>>>> dbf7e5f9
     }
     body
     {
@@ -339,11 +312,7 @@
                 {
                     if( lo >= hi )
                         goto Ldone;
-<<<<<<< HEAD
                     if( this[lo] == true )
-=======
-                    if( (*(&this))[lo] == true )
->>>>>>> dbf7e5f9
                         break;
                     ++lo;
                 }
@@ -352,22 +321,13 @@
                 {
                     if( lo >= hi )
                         goto Ldone;
-<<<<<<< HEAD
                     if( this[hi] == false )
-=======
-                    if( (*(&this))[hi] == false )
->>>>>>> dbf7e5f9
                         break;
                     --hi;
                 }
 
-<<<<<<< HEAD
                 this[lo] = false;
                 this[hi] = true;
-=======
-                (*(&this))[lo] = false;
-                (*(&this))[hi] = true;
->>>>>>> dbf7e5f9
 
                 ++lo;
                 --hi;
@@ -375,11 +335,7 @@
             Ldone:
             ;
         }
-<<<<<<< HEAD
         return this;
-=======
-        return *(&this);
->>>>>>> dbf7e5f9
     }
 
 
@@ -475,11 +431,7 @@
      */
     int opEquals( BitArray rhs )
     {
-<<<<<<< HEAD
         return compare(this, rhs);
-=======
-        return compare(*(&this), rhs);
->>>>>>> dbf7e5f9
     }
 
     // FIXME_IN_D2: allows comparing both mutable
@@ -855,11 +807,7 @@
         result.length = len + 1;
         result[0] = lhs;
         for( size_t i = 0; i < len; ++i )
-<<<<<<< HEAD
             result[1 + i] = this[i];
-=======
-            result[1 + i] = (*(&this))[i];
->>>>>>> dbf7e5f9
         return result;
     }
 
@@ -947,11 +895,7 @@
 
         for( size_t i = 0; i < dim; ++i )
             ptr[i] &= rhs.ptr[i];
-<<<<<<< HEAD
         return this;
-=======
-        return *(&this);
->>>>>>> dbf7e5f9
     }
 
     unittest
@@ -988,11 +932,7 @@
 
         for( size_t i = 0; i < dim; ++i )
             ptr[i] |= rhs.ptr[i];
-<<<<<<< HEAD
         return this;
-=======
-        return *(&this);
->>>>>>> dbf7e5f9
     }
 
 
@@ -1030,11 +970,7 @@
 
         for( size_t i = 0; i < dim; ++i )
             ptr[i] ^= rhs.ptr[i];
-<<<<<<< HEAD
         return this;
-=======
-        return *(&this);
->>>>>>> dbf7e5f9
     }
 
     unittest
@@ -1072,11 +1008,7 @@
 
         for( size_t i = 0; i < dim; ++i )
             ptr[i] &= ~rhs.ptr[i];
-<<<<<<< HEAD
         return this;
-=======
-        return *(&this);
->>>>>>> dbf7e5f9
     }
 
     unittest
@@ -1105,13 +1037,8 @@
     BitArray opCatAssign( bool b )
     {
         length = len + 1;
-<<<<<<< HEAD
         this[len - 1] = b;
         return this;
-=======
-        (*(&this))[len - 1] = b;
-        return *(&this);
->>>>>>> dbf7e5f9
     }
 
     unittest
@@ -1136,13 +1063,8 @@
         auto istart = len;
         length = len + rhs.length;
         for( auto i = istart; i < len; ++i )
-<<<<<<< HEAD
             this[i] = rhs[i - istart];
         return this;
-=======
-            (*(&this))[i] = rhs[i - istart];
-        return *(&this);
->>>>>>> dbf7e5f9
     }
 
     unittest
