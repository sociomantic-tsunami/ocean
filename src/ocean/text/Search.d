/*******************************************************************************

    Copyright:
        Copyright (c) 2009 Kris Bell.
        Some parts copyright (c) 2009-2016 dunnhumby Germany GmbH.
        All rights reserved.

    License:
        Tango Dual License: 3-Clause BSD License / Academic Free License v3.0.
        See LICENSE_TANGO.txt for details.

    Version: May 2009: Initial release

    Authors: Kris

*******************************************************************************/

module ocean.text.Search;

import ocean.meta.types.Qualifiers : mstring, cstring;

import Util = ocean.text.Util;

version(UnitTest) import ocean.core.Test;

/******************************************************************************

  Returns a lightweight pattern matcher, good for short patterns
  and/or short to medium length content. Brute-force approach with
  fast multi-byte comparisons

 ******************************************************************************/

FindFruct find (cstring what)
{
    return FindFruct(what);
}

/******************************************************************************

  Returns a welterweight pattern matcher, good for long patterns
  and/or extensive content. Based on the QS algorithm which is a
  Boyer-Moore variant. Does not allocate memory for the alphabet.

  Generally becomes faster as the match-length grows

 ******************************************************************************/

SearchFruct search (cstring what)
{
    return SearchFruct(what);
}

/******************************************************************************

    Convenient bundle of lightweight find utilities, without the
    hassle of IFTI problems. Create one of these using the find()
    function:
    ---
    auto match = find ("foo");
    auto content = "wumpus foo bar"

    // search in the forward direction
    auto index = match.forward (content);
    assert (index is 7);

    // search again - returns length when no match found
    assert (match.forward(content, index+1) is content.length);
    ---

    Searching operates both forward and backward, with an optional
    start offset (can be more convenient than slicing the content).
    There are methods to replace matches within given content, and
    others which return foreach() iterators for traversing content.

    SearchFruct is a more sophisticated variant, which operates more
    efficiently on longer matches and/or more extensive content.

 ******************************************************************************/

public struct FindFruct
{
    private cstring what;

    /***********************************************************************

      Search forward in the given content, starting at the
      optional index.

      Returns the index of a match, or content.length where
      no match was located.

     ***********************************************************************/

    size_t forward (cstring content, size_t ofs = 0)
    {
        return Util.index (content, what, ofs);
    }

    /***********************************************************************

      Search backward in the given content, starting at the
      optional index.

      Returns the index of a match, or content.length where
      no match was located.

     ***********************************************************************/

    size_t reverse (cstring content, size_t ofs = size_t.max)
    {
        return Util.rindex (content, what, ofs);
    }

    /***********************************************************************

      Return the match text

     ***********************************************************************/

    cstring match ()
    {
        return what;
    }

    /***********************************************************************

      Reset the text to match

     ***********************************************************************/

    void match (cstring what)
    {
        (&this).what = what;
    }

    /***********************************************************************

      Returns true if there is a match within the given content

     ***********************************************************************/

    bool within (cstring content)
    {
        return forward(content) != content.length;
    }

    /***********************************************************************

      Returns number of matches within the given content

     ***********************************************************************/

    size_t count (cstring content)
    {
        size_t mark, count;

        while ((mark = Util.index (content, what, mark)) != content.length)
            ++count, ++mark;
        return count;
    }

    /***********************************************************************

      Replace all matches with the given character. Use method
      tokens() instead to avoid heap activity.

      Returns a copy of the content with replacements made

     ***********************************************************************/

    mstring replace (cstring content, char chr)
    {
        return replace (content, (&chr)[0..1]);
    }

    /***********************************************************************

      Replace all matches with the given substitution. Use
      method tokens() instead to avoid heap activity.

      Returns a copy of the content with replacements made

     ***********************************************************************/

    mstring replace (cstring content, cstring sub = null)
    {
        mstring output;

        foreach (s; tokens (content, sub))
            output ~= s;
        return output;
    }

    /***********************************************************************

      Returns a foreach() iterator which exposes text segments
      between all matches within the given content. Substitution
      text is also injected in place of each match, and null can
      be used to indicate removal instead:
      ---
      char[] result;

      auto match = find ("foo");
      foreach (token; match.tokens ("$foo&&foo*", "bar"))
      result ~= token;
      assert (result == "$bar&&bar*");
      ---

      This mechanism avoids internal heap activity.

     ***********************************************************************/

    Util.PatternFruct!(const(char)) tokens (cstring content, cstring sub = null)
    {
        return Util.patterns (content, what, sub);
    }

    /***********************************************************************

      Returns a foreach() iterator which exposes the indices of
      all matches within the given content:
      ---
      int count;

      auto f = find ("foo");
      foreach (index; f.indices("$foo&&foo*"))
      ++count;
      assert (count is 2);
      ---

     ***********************************************************************/

    Indices indices (cstring content)
    {
        return Indices (what, content);
    }

    /***********************************************************************

      Simple foreach() iterator

     ***********************************************************************/

    private struct Indices
    {
        cstring what, content;

        int opApply (scope int delegate (ref size_t index) dg)
        {
            int    ret;
            size_t mark;

            while ((mark = Util.index(content, what, mark)) != content.length)
                if ((ret = dg(mark)) is 0)
                    ++mark;
                else
                    break;
            return ret;
        }
    }
}


/******************************************************************************

  Convenient bundle of welterweight search utilities, without the
  hassle of IFTI problems. Create one of these using the search()
  function:
  ---
  auto match = search ("foo");
  auto content = "wumpus foo bar"

  // search in the forward direction
  auto index = match.forward (content);
  assert (index is 7);

  // search again - returns length when no match found
  assert (match.forward(content, index+1) is content.length);
  ---

  Searching operates both forward and backward, with an optional
  start offset (can be more convenient than slicing the content).
  There are methods to replace matches within given content, and
  others which return foreach() iterators for traversing content.

  FindFruct is a simpler variant, which can operate efficiently on
  short matches and/or short content (employs brute-force strategy)

 ******************************************************************************/

public struct SearchFruct
{
    private cstring         what;
    private bool            fore;
    private ptrdiff_t[256]  offsets = void;

    /***********************************************************************

      Construct the fruct

     ***********************************************************************/

    static SearchFruct opCall (cstring what)
    {
        SearchFruct find = void;
        find.match = what;
        return find;
    }

    /***********************************************************************

      Return the match text

     ***********************************************************************/

    cstring match ()
    {
        return what;
    }

    /***********************************************************************

      Reset the text to match

     ***********************************************************************/

    void match (cstring what)
    {
        offsets[] = what.length + 1;
        (&this).fore = true;
        (&this).what = what;
        reset;
    }

    /***********************************************************************

      Search forward in the given content, starting at the
      optional index.

      Returns the index of a match, or content.length where
      no match was located.

     ***********************************************************************/

    size_t forward (cstring content, size_t ofs = 0)
    {
        if (! fore)
            flip;

        if (ofs > content.length)
            ofs = content.length;

        return find (cast(char*) what.ptr, what.length * char.sizeof,
                cast(char*) content.ptr, content.length * char.sizeof,
                ofs * char.sizeof) / char.sizeof;
    }

    /***********************************************************************

      Search backward in the given content, starting at the
      optional index.

      Returns the index of a match, or content.length where
      no match was located.

     ***********************************************************************/

    size_t reverse (cstring content, size_t ofs = size_t.max)
    {
        if (fore)
            flip;

        if (ofs > content.length)
            ofs = content.length;

        return rfind (cast(char*) what.ptr, what.length * char.sizeof,
                cast(char*) content.ptr, content.length * char.sizeof,
                ofs * char.sizeof) / char.sizeof;
    }

    /***********************************************************************

      Returns true if there is a match within the given content

     ***********************************************************************/

    bool within (cstring content)
    {
        return forward(content) != content.length;
    }

    /***********************************************************************

      Returns number of matches within the given content

     ***********************************************************************/

    size_t count (cstring content)
    {
        size_t mark, count;

        while ((mark = forward (content, mark)) != content.length)
            ++count, ++mark;
        return count;
    }

    /***********************************************************************

      Replace all matches with the given character. Use method
      tokens() instead to avoid heap activity.

      Returns a copy of the content with replacements made

     ***********************************************************************/

    mstring replace (cstring content, char chr)
    {
        return replace (content, (&chr)[0..1]);
    }

    /***********************************************************************

      Replace all matches with the given substitution. Use
      method tokens() instead to avoid heap activity.

      Returns a copy of the content with replacements made

     ***********************************************************************/

    mstring replace (cstring content, cstring sub = null)
    {
        mstring output;

        foreach (s; tokens (content, sub))
            output ~= s;
        return output;
    }

    /***********************************************************************

      Returns a foreach() iterator which exposes text segments
      between all matches within the given content. Substitution
      text is also injected in place of each match, and null can
      be used to indicate removal instead:
      ---
      char[] result;

      auto match = search ("foo");
      foreach (token; match.tokens("$foo&&foo*", "bar"))
      result ~= token;
      assert (result == "$bar&&bar*");
      ---

      This mechanism avoids internal heap activity

     ***********************************************************************/

    Substitute tokens (cstring content, cstring sub = null)
    {
        return Substitute (sub, what, content, &forward);
    }

    /***********************************************************************

      Returns a foreach() iterator which exposes the indices of
      all matches within the given content:
      ---
      int count;

      auto match = search ("foo");
      foreach (index; match.indices("$foo&&foo*"))
      ++count;
      assert (count is 2);
      ---

     ***********************************************************************/

    Indices indices (cstring content)
    {
        return Indices (content, &forward);
    }

    /***********************************************************************

     ***********************************************************************/

    private size_t find (const(char)* what, size_t wlen, const(char)* content,
        size_t len, size_t ofs)
    {
        if (len == 0 && len < wlen)
            return len;

        auto s = content;
        content += ofs;
        auto e = s + len - wlen;
        while (content <= e)
            if (*what is *content && matches(what, content, wlen))
                return content - s;
            else
                content += offsets [content[wlen]];
        return len;
    }


    /***********************************************************************

     ***********************************************************************/

    private size_t rfind (const(char)* what, size_t wlen,
        const(char)* content, size_t len, size_t ofs)
    {
        if (len == 0 && len < wlen)
            return len;

        auto s = content;
        auto e = s + ofs - wlen;
        while (e >= content)
            if (*what is *e && matches(what, e, wlen))
                return e - s;
            else
                e -= offsets [*(e-1)];
        return len;
    }


    /***********************************************************************

     ***********************************************************************/

    private static bool matches (const(char)* a, const(char)* b, size_t length)
    {
        while (length > size_t.sizeof)
            if (*cast(size_t*) a is *cast(size_t*) b)
                a += size_t.sizeof, b += size_t.sizeof, length -= size_t.sizeof;
            else
                return false;

        while (length--)
            if (*a++ != *b++)
                return false;
        return true;
    }

    /***********************************************************************

      Construct lookup table. We force the alphabet to be char[]
      always, and consider wider characters to be longer patterns
      instead

     ***********************************************************************/

    private void reset ()
    {
<<<<<<< HEAD
=======
        auto what = cast(char[]) (&this).what;
>>>>>>> dbf7e5f9
        if (fore)
            for (ptrdiff_t i=0; i < this.what.length; ++i)
                offsets[this.what[i]] = this.what.length - i;
        else
            for (ptrdiff_t i= this.what.length; i--;)
                offsets[this.what[i]] = i+1;
    }

    /***********************************************************************

      Reverse lookup-table direction

     ***********************************************************************/

    private void flip ()
    {
        fore ^= true;
        reset;
    }

    /***********************************************************************

      Simple foreach() iterator

     ***********************************************************************/

    private struct Indices
    {
        cstring content;
        size_t delegate(cstring, size_t) call;

        int opApply (scope int delegate (ref size_t index) dg)
        {
            int     ret;
            size_t  mark;

            while ((mark = call(content, mark)) != content.length)
                if ((ret = dg(mark)) is 0)
                    ++mark;
                else
                    break;
            return ret;
        }
    }

    /***********************************************************************

      Substitution foreach() iterator

     ***********************************************************************/

    private struct Substitute
    {
        private cstring sub;
        private cstring what;
        private cstring content;

        size_t      delegate(cstring, size_t) call;

<<<<<<< HEAD
        int opApply (scope int delegate (ref cstring token) dg)
=======
        int opApply (scope int delegate (ref T[] token) dg)
>>>>>>> dbf7e5f9
        {
            size_t  ret,
                    pos,
                    mark;
            cstring token;

            while ((pos = call (content, mark)) < content.length)
            {
                token = content [mark .. pos];
                if ((ret = dg(token)) != 0)
                    return cast(int) ret;
                if (sub.ptr && (ret = dg(sub)) != 0)
                    return cast(int) ret;
                mark = pos + what.length;
            }

            token = content [mark .. $];
            if (mark <= content.length)
                ret = dg (token);
            return cast(int) ret;
        }
    }
}


unittest
{
    auto searcher = search("aaa");

    // match
    mstring content1 = "bbaaa".dup;
    test (
        searcher.find(
            searcher.what.ptr, searcher.what.length,
            content1.ptr, content1.length, 0
            ) == 2
        );

    // no match
    mstring content2 = "bbbbb".dup;
    test (
        searcher.find(
            searcher.what.ptr, searcher.what.length,
            content2.ptr, content2.length, 0
            ) == content2.length
        );

    // empty text
    test (searcher.find(searcher.what.ptr, searcher.what.length,
                          null, 0, 0) == 0);
}

unittest
{
    auto searcher = search("aaa");

    // match
    mstring content1 = "baaab".dup;
    test (
        searcher.rfind(
            searcher.what.ptr, searcher.what.length,
            content1.ptr, content1.length, content1.length
            ) == 1
        );

    // no match
    mstring content2 = "bbbbb".dup;
    test (
        searcher.rfind(
            searcher.what.ptr, searcher.what.length,
            content2.ptr, content2.length, content2.length
            ) == content2.length
        );

    // empty text
    test (searcher.rfind(searcher.what.ptr, searcher.what.length,
                           null, 0, 0) == 0);
}<|MERGE_RESOLUTION|>--- conflicted
+++ resolved
@@ -552,10 +552,6 @@
 
     private void reset ()
     {
-<<<<<<< HEAD
-=======
-        auto what = cast(char[]) (&this).what;
->>>>>>> dbf7e5f9
         if (fore)
             for (ptrdiff_t i=0; i < this.what.length; ++i)
                 offsets[this.what[i]] = this.what.length - i;
@@ -615,11 +611,7 @@
 
         size_t      delegate(cstring, size_t) call;
 
-<<<<<<< HEAD
         int opApply (scope int delegate (ref cstring token) dg)
-=======
-        int opApply (scope int delegate (ref T[] token) dg)
->>>>>>> dbf7e5f9
         {
             size_t  ret,
                     pos,
