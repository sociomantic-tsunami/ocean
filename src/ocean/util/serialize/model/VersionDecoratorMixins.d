--- conflicted
+++ resolved
@@ -261,12 +261,7 @@
 
     ***************************************************************************/
 
-<<<<<<< HEAD
-    public DeserializerReturnType!(Deserializer, S) convert(S, Source)
-=======
-    private Contiguous!(S) convert(S, Source)
->>>>>>> 27c04411
-        (ref void[] buffer)
+    private Contiguous!(S) convert (S, Source) (ref void[] buffer)
     {
         scope(exit)
         {
