/******************************************************************************

    Defines struct type that is guaranteed to be stored in a contiguous byte
    buffer including all referenced arrays / pointers.

    Copyright:
        Copyright (c) 2009-2016 dunnhumby Germany GmbH.
        All rights reserved.

    License:
        Boost Software License Version 1.0. See LICENSE_BOOST.txt for details.
        Alternatively, this file may be distributed under the terms of the Tango
        3-Clause BSD License (see LICENSE_BSD.txt for details).

*******************************************************************************/

module ocean.util.serialize.contiguous.Contiguous;


import ocean.transition;
import ocean.core.Verify;
import ocean.meta.traits.Indirections;
import ocean.core.Enforce;

version(UnitTest)
{
    import ocean.core.Test;
    debug = ContiguousIntegrity;
}


/*******************************************************************************

    "Tag" struct that wraps a void[] buffer with deserialized contents for
    the struct of type S. Intended as type-safe tool to guarantee that any
    operations on such structs preserve the contiguous data layout

    Params:
        S = type of the wrapped struct

*******************************************************************************/

struct Contiguous( S )
{
    /***************************************************************************

        Data buffer that stores deserialized struct data together with all
        referenced arrays in a single contiguous chunk

        `package` protection is used so that contiguous (de)serializer can
        access it directly

    ***************************************************************************/

    package void[] data;

    /***************************************************************************

        Used to work with `Contiguous!(S)` as if it was S*:

        --------
        struct S { int a; }
        Contiguous!(S) s = getS();
        s.ptr.a = 42;
        --------

        (replace it with "alias this" in D2)

        NB! You may only modify value types accessed via .ptr or elements
        of stored dynamic arrays. Modifying actual arrays (i.e. appending
        new elements) is strictly prohibited and can result in very hard to
        debug memory corruptions. When in doubt consult one of this module
        developers.

        Returns:
            Pointer to stored data cast to struct type

    /**************************************************************************/

    public S* ptr ( )
    {
        verify(((&this).data.length == 0) || ((&this).data.length >= S.sizeof));

        if ((&this).data.length == 0)
            return null;

        return cast(S*) (&this).data.ptr;
    }

    /***************************************************************************

        Recursively iterates `this` and all referenced pointers / arrays and
        verifies that data is indeed contiguous.

        Throws:
            Exception if assumption is not verified

    ***************************************************************************/

    public void enforceIntegrity()
    {
        if ((&this).data.ptr)
        {
            enforceContiguous(*cast(S*) (&this).data.ptr, (&this).data);
        }
    }

    /***************************************************************************

        Length getter.

        Returns:
            length of underlying data buffer

    ***************************************************************************/

    public size_t length()
    {
        return (&this).data.length;
    }

    /***************************************************************************

        Resets length to 0 allowing same buffer to be used as null indicator
        without creating new GC allocation later

    ***************************************************************************/

    public Contiguous!(S) reset()
    {
<<<<<<< HEAD
        this.data.length = 0;
        enableStomping(this.data);
        return this;
=======
        (&this).data.length = 0;
        enableStomping((&this).data);
        return *(&this);
>>>>>>> dbf7e5f9
    }

    debug(ContiguousIntegrity)
    {
        invariant()
        {
            // can't call this.enforceIntegrity because it will trigger
            // invariant recursively being a public method

            if ((&this).data.length)
            {
                enforceContiguous(*cast(S*) (&this).data.ptr, (&this).data);
            }
        }
    }
}

unittest
{
    struct S { int x; }

    Contiguous!(S) instance;
    instance.data = (cast(void*) new S)[0..S.sizeof];
    instance.ptr.x = 42;

    instance.enforceIntegrity();

    test!("==")(
        instance.data,
        [ cast(ubyte)42, cast(ubyte) 0, cast(ubyte) 0, cast(ubyte) 0 ][]
    );

    test!("==")(instance.length, 4);
    instance.reset();
    test!("==")(instance.length, 0);
}

/*******************************************************************************

    Iterates over S members recursively and verifies that it only refers
    to data inside of contiguous data chunk

    Params:
        input = struct instance to verify
        allowed_range = data buffer it must fit into

    Throws:
        Exception if assumption is not verified

*******************************************************************************/

private void enforceContiguous (S) ( ref S input, in void[] allowed_range )
{
    static assert (
        is(S == struct),
        "can't verify integrity of non-struct types"
    );

    foreach (i, ref member; input.tupleof)
    {
        alias typeof(member) Member;

        static if (hasIndirections!(Member))
        {
            static if (is(Member U : U[]))
            {
                // static + dynamic arrays

                static if (is(Unqual!(Member) == U[]))
                {
                    if (member.ptr)
                    {
                        enforceRange(member, allowed_range);
                    }
                }

                static if (is(U == struct))
                {
                    foreach (ref element; member)
                    {
                        enforceContiguous(element, allowed_range);
                    }
                }
            }
            else static if (is(Member == struct))
            {
               // member structs

                enforceContiguous(member, allowed_range);
            }
            else
            {
                alias ensureValueTypeMember!(S, i) evt;
            }
        }
    }
}

/*******************************************************************************

    Verifies that `slice` only refers to data inside `allowed_range`

    Params:
        slice = array slice to verify
        allowed_range = data buffer it must fit into

    Throws:
        Exception if assumption is not verified

*******************************************************************************/

private void enforceRange(in void[] slice, in void[] allowed_range)
{
    auto upper_limit = allowed_range.ptr + allowed_range.length;
    enforce!(">=")(slice.ptr, allowed_range.ptr);
    enforce!("<=")(slice.ptr, upper_limit);
    enforce!("<=")(slice.ptr + slice.length, upper_limit);
}

/*******************************************************************************

    Ensures that the type of the `i`th member of `S` (i.e. `S.tupleof[i]`) is a
    value type; that is, it contains no references.

    Params:
        S = an aggregate type (usually a struct)
        i = the index of the aggregate member to check

*******************************************************************************/

package template ensureValueTypeMember ( S, size_t i )
{
    alias ensureValueTypeMember!(S, i, typeof(S.tupleof)[i]) ensureValueTypeMember;
}

/*******************************************************************************

    Ensures that `T`, which is a the nested type of the type of the `i`th member
    of `S` (i.e. `S.tupleof[i]`),  is a value type; that is, it contains no
    references.

    Params:
        S = an aggregate type (usually a struct), for the message
        i = the index of the aggregate member to check, for the message
        T = the type that is expected to be a value type

*******************************************************************************/

package template ensureValueTypeMember ( S, size_t i, T )
{
    alias typeof(S.tupleof)[i] M;

    static if (is (T == union))
    {
        static assert (!containsDynamicArray!(T),
                       M.stringof ~ " " ~ S.tupleof[i].stringof ~
                       " - unions containing dynamic arrays are not " ~
                       "allowed, sorry");
    }

    static assert(!hasIndirections!(T),
                  M.stringof ~ " " ~ S.tupleof[i].stringof ~
                  " is a or contains an unsupported reference type");
}

version (UnitTest)
    import core.stdc.string: memset;

unittest
{
    mixin(Typedef!(int, "MyInt"));

    // prepare structures
    static struct S1
    {
        void[] arr;
        MyInt[2][2] static_arr;
    }

    static struct S2
    {
        int a, b, c;

        union
        {
            char x;
            int y;
        }

        S1 subs;
    }

    // prepare data
    void[] buffer = new void[100];
    auto tested = cast(S2*) buffer.ptr;
    tested.subs.arr = (buffer.ptr + S2.sizeof)[0..2];

    enforceContiguous(*tested, buffer);

    tested.subs.arr = new void[2];
    testThrown!(Exception)(enforceContiguous(*tested, buffer));

    static struct S4
    {
        Const!(char[])[] str = ["Hello", "World"];
    }

    auto tested2 = cast(S4*) memset(buffer.ptr, 0, buffer.length);

    *tested2 = S4.init;
    test!("==")(tested2.str.length, 2);
    testThrown!(Exception)(enforceContiguous(*tested2, buffer));
}

unittest
{
    static struct S { int x; }
    Contiguous!(S) s;
    s.data = new void[42];
    s.data.length = 0;
    test!("==")(s.ptr(), null);
}<|MERGE_RESOLUTION|>--- conflicted
+++ resolved
@@ -128,15 +128,9 @@
 
     public Contiguous!(S) reset()
     {
-<<<<<<< HEAD
         this.data.length = 0;
         enableStomping(this.data);
         return this;
-=======
-        (&this).data.length = 0;
-        enableStomping((&this).data);
-        return *(&this);
->>>>>>> dbf7e5f9
     }
 
     debug(ContiguousIntegrity)
