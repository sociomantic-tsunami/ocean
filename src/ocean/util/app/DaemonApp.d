--- conflicted
+++ resolved
@@ -283,29 +283,6 @@
         ***********************************************************************/
 
         int reopen_signal = SIGHUP;
-<<<<<<< HEAD
-=======
-
-        /// Delegate for LogExt that instantiates a `Appender.Layout` from a name
-        Appender.Layout delegate (cstring name) make_layout;
-    }
-
-    /***************************************************************************
-
-        This constructor only sets up the internal state of the class, but does
-        not call any extension or user code.
-
-        Note: when calling this constructor, which accepts an epoll instance,
-        you must not pass the epoll instance again to startEventHandling.
-
-        Params:
-            epoll = epoll instance, required by timer and signal extensions
-            name = Name of the application (to show in the help message)
-            desc = Short description of what the program does (should be
-                         one line only, preferably less than 80 characters)
-            ver = application's version information
-            settings = optional settings (see OptionalSettings, above)
->>>>>>> 27c04411
 
         /***********************************************************************
 
@@ -316,6 +293,9 @@
         ***********************************************************************/
 
         int[] ignore_signals;
+
+        /// Delegate for LogExt that instantiates a `Appender.Layout` from a name
+        Appender.Layout delegate (cstring name) make_layout;
     }
 
     /***************************************************************************
