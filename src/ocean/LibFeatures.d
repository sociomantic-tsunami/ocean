--- conflicted
+++ resolved
@@ -17,12 +17,10 @@
 
 module ocean.LibFeatures;
 
-<<<<<<< HEAD
+const has_features_4_2  = true;
 const has_features_4_1  = true;
 const has_features_4_0  = true;
-=======
 const has_features_3_9  = true;
->>>>>>> a0433fa9
 const has_features_3_8  = true;
 const has_features_3_7  = true;
 const has_features_3_6  = true;
